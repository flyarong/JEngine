# JENGINE v0.4.0

JEngine是针对Unity开发者设计的**精简易用**的框架

[English Document](README.md)

JEngine能够做些什么？

- **[热更新解决方案 ](Docs/zh-cn/WhyHotUpdate.md)**

  - **资源热更**来自[**XAsset**](https://github.com/xasset/xasset)，JEngine的作者是该框架贡献成员之一
  - **C#代码热更**来自[**ILRuntime**](https://github.com/Ourpalm/ILRuntime)，JEngine的作者也是该框架贡献成员之一
  - **代码加密**，C#热更代码生成的**DLL**会通过**AES-128-ECB**模式加密进Assetbundle，运行游戏时动态解密
  - **资源加密**，XAsset包含VFS功能，可以对资源进行一定程度的加密，AssetStudio无法破解资源

- **[Action队列解决方案](Docs/zh-cn/JAction.md)**

  - **更少的代码，实现更多功能，效率大幅度提高**！

  - 轻松**执行、延时、等待、定期循环、条件循环、同步/异步运行、取消队列**

    ```c#
    JAction j = new JAction();
    j.Do(() => something toDo)
      .Until(() => something is done)
      .Repeat(() => something toDo, repeatCounts)
      .RepeatWhen(() => something toDo,
                  () => condition)
      .Delay(some times)
      .Execute();
    ```

- **[UI生命周期解决方案](Docs/zh-cn/JUI.md)**

  - **轻松**管理**UI周期**，**链式编程**让代码**更美观**

    ```c#
    var JUI = Showcase.AddComponent<JUI>()
      .onInit(t =>
              {
                ...
              })
      .onLoop(t1 =>
              {
                ...
              })
      .onEnd(t2 =>
             {
               ...
             })
      .Activate();
    ```

  - UI**定期循环**更新？再也不是问题！

    - 可以选择**毫秒更新或帧更新**，可以指定更新**频率**

    ```c#
    t.FrameMode = false;//Run in ms
    t.Frequency = 1000;//Loop each 1s
    ```

  - UI**绑定数据**？轻松搞定！

    - 将**UI和数据绑定**，当**数据更新**，即可**执行绑定的方法**

    ```c#
    var JUI = b.AddComponent<JUI>()
      .Bind(data.b)
      .onMessage(t1 =>
                 {
                   ...
                 })
      .Activate();
    ```

- **[基于MonoBehaviour扩展的生命周期](Docs/zh-cn/JBehaviour.md)**

  - **轻松管理**生命周期

    - 类似JUI，可以**调整循环频率**，或者**不循环**

    ```c#
    public class JBehaviourExample : JBehaviour
    {
      public override void Init()
      {
        ...
      }

      public override void Run()
      {
        ...
      }

      public override void Loop()
      {
        ...
      }

      public override void End()
      {
        ...
      }
    }
    ```

- **[基于XAsset的资源加载方案](Docs/zh-cn/JResource.md)** 

  - 支持**同步/异步加载**资源
  - **泛型**方法，轻松使用

  ```c#
  //Get Resource via Sync method
  TextAsset txt = JResource.LoadRes<TextAsset>("Text.txt");
  Log.Print("Get Resource with Sync method: " + txt.text);
  ```

  ```c#
  //Get Resource via Async method with callback
  JResource.LoadResAsync<TextAsset>("Text.txt",(txt)=>
  {
    Log.Print("Get Resource with Async method: " + txt.text);
  });
  ```

- 还有更多功能，尽情自行探索！

JEngine的目的是针对游戏开发者提供**精简、美观且高效**的**代码**功能，并且使游戏开发者**更加轻松的制作游戏**

**如果你觉得JEngine对你有帮助，请给该框架一个Star！**



## 最新功能

- **JEngine框架**已被**分割**为以下部分

  - **JEngine**
  
    > 您可以将这个目录加入您热更项目或Unity主项目
  
    - Core
    - UI
    - LifeCycle
  
  - **UnityPlugins**
  
    > 您可以选择将这些导入Unity
  
    - JEngine.Unity (空项目必备)
    - JEngine.JSON (可选)
    - JEngine.Redis (可选)
  
- 小Bug修复

- ILRuntime重新回到主项目

[点击此处查看历史版本功能（英文）](CHANGE.md)


<<<<<<< HEAD
=======
## 提醒事项
JEngine短时间内将会拆分为：
- JEngine.Core
- JEngine.HotUpdate
- JEngine.JSON
- JEngine.Redis
- JEngine.Socket
- etc.
>>>>>>> f7b6430d


## 特色功能

- **[热更新解决方案](Docs/zh-cn/WhyHotUpdate.md)**

  - 无需学习Lua，**C#代码能够直接热更**！
  - 将**不同类型的资源放进指定文件夹**，只需**点击**目录中的*JEngine/XAsset/Build Bundles***按钮**，即可**自动生成热更资源！**
  - **热更DLL加密**，AES加密，目前**最安全的加密方式**！

- **[JBehaviour](Docs/zh-cn/JBehaviour.md)**是一个**基于但代替MonoBehaviour**的解决方案

  - **链式编程**，让代码可读性提高！
  - **易于管理**生命周期，**于MonoBehaviour类似**的生命周期，但**对循环进行了大幅度优化提升**！
  - **指定**循环**模式及频率**，可以**毫秒循环更新**，也可以**帧循环更新**，**频率**随心所欲控制！

- **[JUI](Docs/zh-cn/JUI.md)**是一个**提升UI控件性能**的解决方案

  - **链式编程**，让代码可读性提高！
  - **类似MVVM数值绑定**，单个UI控件可**绑定数值**，当**数值改变**，会**执行**指定**方法**，**操作性比常规数值绑定更高效**！
  - **可定期循环更新UI**，基于JBehaviour，可以**指定更新模式和频率**！
  - **轻松获取UI组件**，调用**内部泛型方法获取UI控件上挂的组件**，有缓存字典提高效率！

- **[JAction](Docs/zh-cn/JAction.md)**是一个针对**Action构建的任务队列**解决方案

  - **链式编程**，让代码可读性提高！

  - **支持最常用的功能！**
    - 执行方法
    - 延时
    - 条件等待
    - 定期（次数）循环
    - 条件循环
    - *还有更多未列出...*

  - **更少的代码，更强的功能！**

- **[资源加载解决方案](Docs/zh-cn/JResource.md)**

  - 基于XAsset！
  - 可以**同步/异步**获取资源！
  - **泛型方法**加载资源！

- **对象池解决方案** 

  - **大幅度提升性能及内存开销**，相比于常规Instantiate操作
    - **无需重复**创建新对象！
    - **智能算法**，贪心算法匹配GameObject，对象池满可自动添加！
  - 简单友好

  > 教程暂未完成

- [**GUI-Redis**](https://github.com/JasonXuDeveloper/Unity-GUI-Redis)是一个可视化Redis数据库管理工具

  - 可**SSH连接**，安全高效！
  - 可**常规连接**，IP+端口连接
  - 支持**常规Key-Value数据**的**增删改查**



## 即将推出

- ~~热更资源及代码的开发模式~~
- ~~加密解密DLL~~
- ~~对象池~~
- JPrefab一个更容易管理热更预制体的解决方案
- JUI延伸API
- UI特效
- 优化算法、代码（一直在优化）
- Unity内置FTP工具（可能会做）



## 为何热更新

[点击阅读](Docs/zh-cn/WhyHotUpdate.md)



## 目录结构（重要）

请Clone该项目并保持Project目录结构

```
.
├── Assets
│   ├── Dependencies
│   ├── HotUpdateResources
│   │   ├── Controller
│   │   ├── Dll
│   │   ├── Material
│   │   ├── Other
│   │   ├── Prefab
│   │   ├── Scene
│   │   ├── ScriptableObject
│   │   ├── TextAsset
│   │   └── UI
│   ├── Init.unity
│   └── Scripts
│       ├── Init.cs
│       ├── InitILrt.cs
│       └── APIs
├── Builds
├── DLC
├── HotUpdateScrpts
```

### 目录介绍

[点击阅读](Docs/zh-cn/DirectoriesDiscription.md)



## JEngine热更逻辑

![flowchart](https://s1.ax1x.com/2020/07/14/Uthp6A.png)



## 快速开始

#### 热更基础

> 热更基础将告诉你如何让游戏支持热更资源和代码

[点击阅读](Docs/zh-cn/Basic.md)

#### 热更代码

> 该环节将告诉你如何编写可以热更的代码

[点击阅读](Docs/zh-cn/Extension.md)

<br>

[ILRuntime文档](https://ourpalm.github.io/ILRuntime/public/v1/guide/tutorial.html)



#### 开发模式

> 在开发时，开启该模式，将大幅度减少您的开发耗时

[点击阅读](Docs/zh-cn/DevelopmentGuide.md)



#### 常见“问题”

[点击阅读](Docs/zh-cn/CommonBugs.md)



#### 重要须知

[点击阅读](Docs/zh-cn/Important.md)



## 开发环境

- Unity版本：2019.3.13f1

  > 理论上支持 Unity 2018 LTS 至最新版本

- .net环境： .net 2.0 standard

- 开发系统：MacOS 10.15.5

  > 100%支持Windows



## 推荐项目

- [XAsset](https://github.com/xasset/xasset) - 精简高效的资源热更框架
- [IFramework](https://github.com/OnClick9927/IFramework) - Simple Unity Tools<|MERGE_RESOLUTION|>--- conflicted
+++ resolved
@@ -157,19 +157,6 @@
 - ILRuntime重新回到主项目
 
 [点击此处查看历史版本功能（英文）](CHANGE.md)
-
-
-<<<<<<< HEAD
-=======
-## 提醒事项
-JEngine短时间内将会拆分为：
-- JEngine.Core
-- JEngine.HotUpdate
-- JEngine.JSON
-- JEngine.Redis
-- JEngine.Socket
-- etc.
->>>>>>> f7b6430d
 
 
 ## 特色功能
