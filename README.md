--- conflicted
+++ resolved
@@ -16,7 +16,6 @@
   
     ```c#
     JAction j = new JAction();
-<<<<<<< HEAD
     j.Do(() => something toDo)
       .Until(() => something is done)
       .Repeat(() => something toDo, repeatCounts)
@@ -24,15 +23,6 @@
                   () => condition)
       .Delay(some times)
       .Execute();
-=======
-    j.Do(() => something)
-      .Repeat(() => something, repeatCounts, repeatFrequency)
-      .Do(() => something else)
-      .RepeatWhen(() => do something,
-                  () => condition, repeatFrequency, timeout)
-      .Delay(some time)
-      .Excute();
->>>>>>> 1b7edf5e
     ```
   
 - **Own [UI](Docs/JUI.md) solution**
